--- conflicted
+++ resolved
@@ -34,10 +34,6 @@
         with open(jobs_json_path, "w") as f:
             json.dump(empty_jobs_list, f, indent=4)
 
-<<<<<<< HEAD
-
-=======
->>>>>>> f2dc5986
     def create_job(self):
         """
         Creates a new job with a blank template and returns a Job object.
