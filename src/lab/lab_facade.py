from __future__ import annotations

from typing import Optional, Dict, Any
import os
import shutil

from .experiment import Experiment
from .job import Job
<<<<<<< HEAD
from .dirs import get_models_dir

=======
from . import dirs
>>>>>>> 70a93f59


class Lab:
    """
    Simple facade over Experiment and Job for easy usage:

    from lab import lab
    lab.init(experiment_id="alpha")
    lab.set_config({ ... })
    lab.log("message")
    lab.finish("success")
    """

    def __init__(self) -> None:
        self._experiment: Optional[Experiment] = None
        self._job: Optional[Job] = None

    # ------------- lifecycle -------------
    def init(self, experiment_id: str = "alpha") -> None:
        """
        Initialize a new job under the given experiment.
        Creates the experiment structure if needed and creates a new job.
        """
        self._experiment = Experiment(experiment_id, create_new=True)
        self._job = self._experiment.create_job()
        self._job.set_experiment(experiment_id)
        self._job.update_status("IN_PROGRESS")

    def set_config(self, config: Dict[str, Any]) -> None:
        """
        Attach configuration to the current job.
        """
        self._ensure_initialized()
        # Ensure experiment_name present for downstream consumers
        if isinstance(config, dict) and "experiment_name" not in config and self._experiment is not None:
            config = {**config, "experiment_name": self._experiment.id}
        # keep the existing config with fields that are not in the new config
        config_old = self._job.get_job_data()
        config_new = {**config_old, **config}
        self._job.set_job_data(config_new)  # type: ignore[union-attr]

    # ------------- convenience logging -------------
    def log(self, message: str) -> None:
        self._ensure_initialized()
        self._job.log_info(message)  # type: ignore[union-attr]

    # ------------- completion -------------
    def finish(
        self,
        message: str = "Job completed successfully",
        score: Optional[Dict[str, Any]] = None,
        additional_output_path: Optional[str] = None,
        plot_data_path: Optional[str] = None,
    ) -> None:
        """
        Mark the job as successfully completed and set completion metadata.
        """
        self._ensure_initialized()
        self._job.update_progress(100)  # type: ignore[union-attr]
        self._job.update_status("COMPLETE")  # type: ignore[union-attr]
        self._job.update_job_data_field("completion_status", "success")  # type: ignore[union-attr]
        self._job.update_job_data_field("completion_details", message)  # type: ignore[union-attr]
        if score is not None:
            self._job.update_job_data_field("score", score)  # type: ignore[union-attr]
        if additional_output_path is not None and additional_output_path.strip() != "":
            self._job.update_job_data_field("additional_output_path", additional_output_path)  # type: ignore[union-attr]
        if plot_data_path is not None and plot_data_path.strip() != "":
            self._job.update_job_data_field("plot_data_path", plot_data_path)  # type: ignore[union-attr]

    def save_artifact(self, source_path: str, name: Optional[str] = None) -> str:
        """
        Save an artifact file or directory into this job's artifacts folder.
        Returns the destination path on disk.
        """
        self._ensure_initialized()
        if not isinstance(source_path, str) or source_path.strip() == "":
            raise ValueError("source_path must be a non-empty string")
        src = os.path.abspath(source_path)
        if not os.path.exists(src):
            raise FileNotFoundError(f"Artifact source does not exist: {src}")

        job_id = self._job.id  # type: ignore[union-attr]
        artifacts_dir = dirs.get_job_artifacts_dir(job_id)
        base_name = name if (isinstance(name, str) and name.strip() != "") else os.path.basename(src)
        dest = os.path.join(artifacts_dir, base_name)

        # Create parent directories
        os.makedirs(os.path.dirname(dest), exist_ok=True)

        # Copy file or directory
        if os.path.isdir(src):
            if os.path.exists(dest):
                shutil.rmtree(dest)
            shutil.copytree(src, dest)
        else:
            shutil.copy2(src, dest)

        # Track in job_data
        try:
            job_data = self._job.get_job_data()
            artifact_list = []
            if isinstance(job_data, dict):
                existing = job_data.get("artifacts", [])
                if isinstance(existing, list):
                    artifact_list = existing
            artifact_list.append(dest)
            self._job.update_job_data_field("artifacts", artifact_list)
        except Exception:
            pass

        return dest

    def save_checkpoint(self, source_path: str, name: Optional[str] = None) -> str:
        """
        Save a checkpoint file or directory into this job's checkpoints folder.
        Returns the destination path on disk.
        """
        self._ensure_initialized()
        if not isinstance(source_path, str) or source_path.strip() == "":
            raise ValueError("source_path must be a non-empty string")
        src = os.path.abspath(source_path)
        if not os.path.exists(src):
            raise FileNotFoundError(f"Checkpoint source does not exist: {src}")

        job_id = self._job.id  # type: ignore[union-attr]
        ckpts_dir = dirs.get_job_checkpoints_dir(job_id)
        base_name = name if (isinstance(name, str) and name.strip() != "") else os.path.basename(src)
        dest = os.path.join(ckpts_dir, base_name)

        # Create parent directories
        os.makedirs(os.path.dirname(dest), exist_ok=True)

        # Copy file or directory
        if os.path.isdir(src):
            if os.path.exists(dest):
                shutil.rmtree(dest)
            shutil.copytree(src, dest)
        else:
            shutil.copy2(src, dest)

        # Track in job_data and update latest pointer
        try:
            job_data = self._job.get_job_data()
            ckpt_list = []
            if isinstance(job_data, dict):
                existing = job_data.get("checkpoints", [])
                if isinstance(existing, list):
                    ckpt_list = existing
            ckpt_list.append(dest)
            self._job.update_job_data_field("checkpoints", ckpt_list)
            self._job.update_job_data_field("latest_checkpoint", dest)
        except Exception:
            pass

        return dest

    def error(
        self,
        message: str = "",
    ) -> None:
        """
        Mark the job as failed and set completion metadata.
        """
        self._ensure_initialized()
        self._job.update_status("COMPLETE")  # type: ignore[union-attr]
        self._job.update_job_data_field("completion_status", "failed")  # type: ignore[union-attr]
        self._job.update_job_data_field("completion_details", message)  # type: ignore[union-attr]
        self._job.update_job_data_field("status", "FAILED")  # type: ignore[union-attr]

    def promote_model(self, model_name: str, global_model_id: str) -> str:
        """
        Promote a model from the job's models directory to the global models directory.
        Creates a symlink to avoid duplicating large model files.
        """
        self._ensure_initialized()
        job_model_path = os.path.join(self._job.get_dir(), "models", model_name)
        global_models_dir = get_models_dir()
        global_model_path = os.path.join(global_models_dir, global_model_id)
        if os.path.exists(job_model_path):
            # Create symlink instead of copying to save space
            os.makedirs(global_models_dir, exist_ok=True)
            os.symlink(job_model_path, global_model_path)
            self.log(f"Model symlinked to global: {global_model_path} -> {job_model_path}")
            return global_model_path
        else:
            raise FileNotFoundError(f"Model {model_name} not found in job models")

    # ------------- helpers -------------
    def _ensure_initialized(self) -> None:
        if self._experiment is None or self._job is None:
            raise RuntimeError("lab not initialized. Call lab.init(experiment_id=...) first.")

    @property
    def job(self) -> Job:
        self._ensure_initialized()
        return self._job  # type: ignore[return-value]

    @property
    def experiment(self) -> Experiment:
        self._ensure_initialized()
        return self._experiment  # type: ignore[return-value]

<|MERGE_RESOLUTION|>--- conflicted
+++ resolved
@@ -6,12 +6,7 @@
 
 from .experiment import Experiment
 from .job import Job
-<<<<<<< HEAD
-from .dirs import get_models_dir
-
-=======
 from . import dirs
->>>>>>> 70a93f59
 
 
 class Lab:
