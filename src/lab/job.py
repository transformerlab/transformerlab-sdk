import os
from werkzeug.utils import secure_filename

from . import dirs
from .labresource import BaseLabResource
from .dirs import get_workspace_dir
from . import storage


class Job(BaseLabResource):
    """
    Used to update status and info of long-running jobs.
    """

    def __init__(self, job_id):
        self.id = job_id
        self.should_stop = False

    def get_dir(self):
        """Abstract method on BaseLabResource"""
        job_id_safe = secure_filename(str(self.id))
        job_dir = os.path.join(dirs.get_jobs_dir(), job_id_safe)
        return job_dir

    def get_log_path(self):
        """
        Returns the path where this job should write logs.
        """
        # Default location for log file
        log_path = os.path.join(self.get_dir(), f"output_{self.id}.txt")

        if not storage.exists(log_path):
            # Then check if there is a path explicitly set in the job data
            try:
                job_data = self.get_job_data()
                if isinstance(job_data, dict):
                    override_path = job_data.get("output_file_path", "")
                    if isinstance(override_path, str) and override_path.strip() != "":
                        log_path = override_path
            except Exception:
                pass

        # Make sure whatever log_path we return actually exists
        # Put an empty file there if not
        if not storage.exists(log_path):
            with storage.open(log_path, "w") as f:
                f.write("")

        return log_path

    def _default_json(self):
        default_job_data = {
            "output_file_path": self.get_log_path(),
        }
        return {
            "id": self.id,
            "experiment_id": "",
            "job_data": default_job_data,
            "status": "NOT_STARTED",
            "type": "REMOTE",
            "progress": 0,
        }

    def set_experiment(self, experiment_id: str, sync_rebuild: bool = False):
        self._update_json_data_field("experiment_id", experiment_id)
        self.update_job_data_field("experiment_name", experiment_id)
        
        # Trigger cache rebuild for the experiment to discover this job
        try:
            from .experiment import Experiment
            from .dirs import get_workspace_dir
            exp = Experiment(experiment_id)
            exp._trigger_cache_rebuild(workspace_dir=get_workspace_dir(), sync=sync_rebuild)
        except Exception:
            # Don't fail if cache rebuild trigger fails
            pass

    def update_progress(self, progress: int):
        """
        Update the percent complete for this job.

        progress: int representing percent complete
        """
        self._update_json_data_field("progress", progress)

    def update_status(self, status: str):
        """
        Update the status of this job.

        status: str representing the status of the job
        """
        self._update_json_data_field("status", status)
        
        # Trigger rebuild on every status update
        try:
            from .experiment import Experiment
            experiment_id = self.get_experiment_id()
            if experiment_id:
                exp = Experiment(experiment_id)
                exp._trigger_cache_rebuild(workspace_dir=get_workspace_dir())
        except Exception:
            # Don't fail if cache rebuild trigger fails
            pass

    def get_status(self):
        """
        Get the status of this job.
        """
        return self._get_json_data_field("status")

    def get_progress(self):
        """
        Get the progress of this job.
        """
        return self._get_json_data_field("progress")

    def get_job_data(self):
        """
        Get the job_data of this job.
        """
        return self._get_json_data_field("job_data", {})

    def set_job_data(self, job_data):
        self._update_json_data_field("job_data", job_data)

    def set_tensorboard_output_dir(self, tensorboard_dir: str):
        """
        Sets the directory that tensorboard output is stored.
        """
        self.update_job_data_field("tensorboard_output_dir", tensorboard_dir)

    def update_job_data_field(self, key: str, value):
        """
        Updates a key-value pair in the job_data JSON object.
        """
        # Fetch current job_data
        json_data = self.get_json_data()

        # If there isn't a job_data property then make one
        if "job_data" not in json_data:
            json_data["job_data"] = {}

        # Set the key property to value and save the whole object
        json_data["job_data"][key] = value
        self._set_json_data(json_data)

    def log_info(self, message):
        """
        Save info message to output log file and display to terminal.

        TODO: Using logging or something proper to do this.
        """
        # Always print to console
        print(message)

        # Coerce message to string and ensure newline termination
        try:
            message_str = str(message)
        except Exception:
            message_str = "<non-string message>"

        if not message_str.endswith("\n"):
            message_str = message_str + "\n"

        # Read existing content, append new message, and write back to log file
        try:
            log_path = self.get_log_path()
            storage.makedirs(os.path.dirname(log_path), exist_ok=True)
            
            # Read existing content if file exists
            existing_content = ""
            if storage.exists(log_path):
                with storage.open(log_path, "r", encoding="utf-8") as f:
                    existing_content = f.read()
            
            # Append new message to existing content on a new line
            if existing_content and not existing_content.endswith("\n"):
                existing_content += "\n"
            new_content = existing_content + message_str
            
            # Write back the complete content
            with storage.open(log_path, "w", encoding="utf-8") as f:
                f.write(new_content)
                f.flush()
        except Exception:
            # Best-effort file logging; ignore file errors to avoid crashing job
            pass

    def set_type(self, job_type: str):
        """
        Set the type of this job.
        """
        self._update_json_data_field("type", job_type)

    def get_experiment_id(self):
        """
        Get the experiment_id of this job.
        """
        return self._get_json_data_field("experiment_id")

    def set_error_message(self, error_msg: str):
        """
        Set an error message in the job_data.
        """
        self.update_job_data_field("error_msg", str(error_msg))

    def update_sweep_progress(self, value):
        """
        Update the 'sweep_progress' key in the job_data JSON object.
        """
        self.update_job_data_field("sweep_progress", value)

    @classmethod
    def count_running_jobs(cls):
        """
        Count how many jobs are currently running.
        """
        count = 0
        jobs_dir = dirs.get_jobs_dir()
        try:
            entries = storage.ls(jobs_dir, detail=False)
        except Exception:
            entries = []
        for job_path in entries:
            if storage.isdir(job_path):
                entry = job_path.rstrip("/").split("/")[-1]
                try:
                    job = cls.get(entry)
                    job_data = job.get_json_data()
                    if job_data.get("status") == "RUNNING":
                        count += 1
                except Exception:
                    pass
        return count

    @classmethod
    def get_next_queued_job(cls):
        """
        Get the next queued job (oldest first based on directory creation time).
        Returns Job data dict or None if no queued jobs.
        """
        queued_jobs = []
        jobs_dir = dirs.get_jobs_dir()
        try:
            entries = storage.ls(jobs_dir, detail=False)
        except Exception:
            entries = []
        for job_path in entries:
            if storage.isdir(job_path):
                entry = job_path.rstrip("/").split("/")[-1]
                try:
                    job = cls.get(entry)
                    job_data = job.get_json_data()
                    if job_data.get("status") == "QUEUED":
                        # Without ctime in object stores, sort lexicographically by job id
                        queued_jobs.append((int(entry) if entry.isdigit() else 0, job_data))
                except Exception:
                    pass
        
        if queued_jobs:
            queued_jobs.sort(key=lambda x: x[0])
            return queued_jobs[0][1]
        return None

    def get_checkpoints_dir(self):
        """
        Get the checkpoints directory path for this job.
        """
        return dirs.get_job_checkpoints_dir(self.id)
    
    def get_artifacts_dir(self):
        """
        Get the artifacts directory path for this job.
        """
        return dirs.get_job_artifacts_dir(self.id)
    
    def get_checkpoint_paths(self):
        """
        Get list of checkpoint paths for this job.
        Returns list of all items (files and dirs) in the checkpoints directory.
        """
        try:
            # Scan the checkpoints directory for all items (files and dirs)
            checkpoints_dir = self.get_checkpoints_dir()
<<<<<<< HEAD
            if storage.exists(checkpoints_dir):
                checkpoint_files = []
                try:
                    items = storage.ls(checkpoints_dir, detail=False)
                except Exception:
                    items = []
                for item_path in items:
                    if storage.isfile(item_path):
                        checkpoint_files.append(item_path)
                return sorted(checkpoint_files)
=======
            if os.path.exists(checkpoints_dir):
                checkpoint_items = []
                for item in os.listdir(checkpoints_dir):
                    item_path = os.path.join(checkpoints_dir, item)
                    checkpoint_items.append(item_path)
                return sorted(checkpoint_items)
>>>>>>> 7e086cfb
            
            return []
        except Exception:
            return []
    
    
    def get_artifact_paths(self):
        """
        Get list of artifact file paths for this job.
        Returns list of artifact paths from job_data or scans directory.
        """
        try:
            # Scan the artifacts directory
            artifacts_dir = self.get_artifacts_dir()
            if storage.exists(artifacts_dir):
                artifact_files = []
                try:
                    items = storage.ls(artifacts_dir, detail=False)
                except Exception:
                    items = []
                for item_path in items:
                    if storage.isfile(item_path):
                        artifact_files.append(item_path)
                return sorted(artifact_files)
        except Exception:
            return []
        return []

    def delete(self):
        """
        Mark this job as deleted.
        """
        self.update_status("DELETED")
        
        # Trigger cache rebuild since deleted jobs are removed from cache
        # This is non-blocking - just adds to pending queue
        try:
            from .experiment import Experiment
            experiment_id = self.get_experiment_id()
            if experiment_id:
                exp = Experiment(experiment_id)
                exp._trigger_cache_rebuild(workspace_dir=get_workspace_dir())
        except Exception:
            # Don't fail if cache rebuild trigger fails
            pass<|MERGE_RESOLUTION|>--- conflicted
+++ resolved
@@ -282,7 +282,6 @@
         try:
             # Scan the checkpoints directory for all items (files and dirs)
             checkpoints_dir = self.get_checkpoints_dir()
-<<<<<<< HEAD
             if storage.exists(checkpoints_dir):
                 checkpoint_files = []
                 try:
@@ -290,17 +289,8 @@
                 except Exception:
                     items = []
                 for item_path in items:
-                    if storage.isfile(item_path):
-                        checkpoint_files.append(item_path)
+                    checkpoint_files.append(item_path)
                 return sorted(checkpoint_files)
-=======
-            if os.path.exists(checkpoints_dir):
-                checkpoint_items = []
-                for item in os.listdir(checkpoints_dir):
-                    item_path = os.path.join(checkpoints_dir, item)
-                    checkpoint_items.append(item_path)
-                return sorted(checkpoint_items)
->>>>>>> 7e086cfb
             
             return []
         except Exception:
