--- conflicted
+++ resolved
@@ -4,11 +4,7 @@
 
 [project]
 name = "transformerlab"
-<<<<<<< HEAD
-version = "0.0.22"
-=======
 version = "0.0.24"
->>>>>>> 0817a01f
 description = "Python SDK for Transformer Lab"
 readme = "README.md"
 requires-python = ">=3.10"
