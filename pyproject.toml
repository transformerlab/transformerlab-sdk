--- conflicted
+++ resolved
@@ -4,11 +4,7 @@
 
 [project]
 name = "transformerlab"
-<<<<<<< HEAD
-version = "0.0.40"
-=======
-version = "0.0.41"
->>>>>>> 7e086cfb
+version = "0.0.43"
 description = "Python SDK for Transformer Lab"
 readme = "README.md"
 requires-python = ">=3.10"
