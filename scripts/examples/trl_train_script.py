#!/usr/bin/env python3
"""
Test script using HuggingFace SFTTrainer to demonstrate automatic wandb URL detection
when wandb is initialized within ML frameworks like TRL.
"""

import os
import argparse
from datetime import datetime
from time import sleep
from transformers import TrainerCallback, TrainerControl, TrainerState, TrainingArguments

from lab import lab

# Login to huggingface
from huggingface_hub import login
login(token=os.getenv("HF_TOKEN"))


<<<<<<< HEAD
def train_with_trl(quick_test=True, checkpoint=None):
=======
class LabCallback(TrainerCallback):
    """Custom callback to update TransformerLab progress and save checkpoints"""
    
    def __init__(self):
        self.training_started = False
        self.total_steps = None
        
    def on_train_begin(self, args: TrainingArguments, state: TrainerState, control: TrainerControl, **kwargs):
        """Called when training begins"""
        lab.log("🚀 Training started with HuggingFace Trainer")
        self.training_started = True
        if state.max_steps and state.max_steps > 0:
            self.total_steps = state.max_steps
        else:
            # Estimate steps if not provided
            self.total_steps = 1000
        
    def on_step_end(self, args: TrainingArguments, state: TrainerState, control: TrainerControl, **kwargs):
        """Called after each training step"""
        if self.total_steps:
            progress = int((state.global_step / self.total_steps) * 100)
            progress = min(progress, 95)  # Keep some buffer for final operations
            lab.update_progress(progress)
            
        # Log training metrics if available
        if state.log_history:
            latest_log = state.log_history[-1]
            if "loss" in latest_log:
                lab.log(f"Step {state.global_step}: loss={latest_log['loss']:.4f}")
        
    def on_save(self, args: TrainingArguments, state: TrainerState, control: TrainerControl, **kwargs):
        """Called when a checkpoint is saved"""
        lab.log(f"💾 Checkpoint saved at step {state.global_step}")
        
        # Attempt to save the checkpoint using lab's checkpoint mechanism
        if hasattr(args, 'output_dir'):
            checkpoint_dir = None
            # Find the most recent checkpoint
            if os.path.exists(args.output_dir):
                checkpoints = [d for d in os.listdir(args.output_dir) if d.startswith('checkpoint-')]
                if checkpoints:
                    # Sort by checkpoint number
                    checkpoints.sort(key=lambda x: int(x.split('-')[1]))
                    latest_checkpoint = checkpoints[-1]
                    checkpoint_dir = os.path.join(args.output_dir, latest_checkpoint)
                    
                    # Save checkpoint to TransformerLab
                    try:
                        saved_path = lab.save_checkpoint(checkpoint_dir, f"checkpoint-{state.global_step}")
                        lab.log(f"✅ Saved checkpoint to TransformerLab: {saved_path}")
                    except Exception as e:
                        lab.log(f"⚠️  Could not save checkpoint to TransformerLab: {e}")
    
    def on_epoch_end(self, args: TrainingArguments, state: TrainerState, control: TrainerControl, **kwargs):
        """Called at the end of each epoch"""
        if state.epoch:
            lab.log(f"📊 Completed epoch {int(state.epoch)} / {args.num_train_epochs}")
    
    def on_train_end(self, args: TrainingArguments, state: TrainerState, control: TrainerControl, **kwargs):
        """Called when training ends"""
        lab.log("✅ Training completed successfully")
        lab.update_progress(95)


def train_with_trl(quick_test=True):
>>>>>>> 1b7458ee
    """Training function using HuggingFace SFTTrainer with automatic wandb detection
    
    Args:
        quick_test (bool): If True, only initializes trainer and tests wandb detection.
                          If False, actually runs training.
        checkpoint (str): Path to checkpoint to resume from.
    """
    
    # Configure GPU usage - use only GPU 0
    os.environ["CUDA_VISIBLE_DEVICES"] = "0"
    
    # Training configuration
    training_config = {
        "experiment_name": "trl-wandb-test",
        "model_name": "HuggingFaceTB/SmolLM-135M-Instruct",
        "dataset": "Trelis/touch-rugby-rules",
        "template_name": "trl-wandb-demo",
        "output_dir": "./output",
        "log_to_wandb": True,
        "quick_test": quick_test,
        "checkpoint": checkpoint,
        "_config": {
            "dataset_name": "Trelis/touch-rugby-rules",
            "lr": 2e-5,
            "num_train_epochs": 1 if not quick_test else 0.01,  # Very short training for quick test
            "batch_size": 2,  # Small batch size for testing
            "gradient_accumulation_steps": 1,
            "warmup_ratio": 0.03,
            "weight_decay": 0.01,
            "logging_steps": 1,
            "save_steps": 100 if not quick_test else 1,
            "eval_steps": 100 if not quick_test else 1,
            "max_steps": 3 if quick_test else -1,  # Limit steps for quick test
            "report_to": ["wandb"],  # Enable wandb reporting in SFTTrainer
            "dataloader_num_workers": 0,  # Avoid multiprocessing issues
        },
    }

    try:
        # Initialize lab with default/simple API
        lab.init()
        lab.set_config(training_config)

        # Log start time
        start_time = datetime.now()
        mode = "Quick test" if quick_test else "Full training"
        lab.log(f"{mode} started at {start_time}")
        lab.log(f"Using GPU: {os.environ.get('CUDA_VISIBLE_DEVICES', 'All available')}")

        # Create output directory if it doesn't exist
        os.makedirs(training_config["output_dir"], exist_ok=True)

        # Load dataset
        lab.log("Loading dataset...")
        try:
            from datasets import load_dataset
            dataset = load_dataset(training_config["dataset"])
            lab.log(f"Loaded dataset with {len(dataset['train'])} examples")
            
            # For quick test, use only a small subset
            if quick_test:
                dataset["train"] = dataset["train"].select(range(10))  # Use only 10 examples
                lab.log(f"Quick test mode: Using only {len(dataset['train'])} examples")
                
        except Exception as e:
            lab.log(f"Error loading dataset: {e}")
            # Create a small fake dataset for testing
            from datasets import Dataset
            dataset = {
                "train": Dataset.from_list([
                    {"text": "What are the rules of touch rugby?"},
                    {"text": "How many players are on a touch rugby team?"},
                    {"text": "What is the objective of touch rugby?"},
                ])
            }
            lab.log("Using fake dataset for testing")

        lab.update_progress(20)

        # Load model and tokenizer
        lab.log("Loading model and tokenizer...")
        try:
            from transformers import AutoTokenizer, AutoModelForCausalLM
            
            model_name = training_config["model_name"]
            if checkpoint:
                model_path = checkpoint
                lab.log(f"Resuming from checkpoint: {checkpoint}")
            else:
                model_path = model_name
            tokenizer = AutoTokenizer.from_pretrained(model_path)
            model = AutoModelForCausalLM.from_pretrained(model_path)
            
            # Add pad token if it doesn't exist
            if tokenizer.pad_token is None:
                tokenizer.pad_token = tokenizer.eos_token
            
            lab.log(f"Loaded model: {model_path}")
            
        except ImportError:
            lab.log("⚠️  Transformers not available, skipping real training")
            lab.finish("Training skipped - transformers not available")
            return {"status": "skipped", "reason": "transformers not available"}
        except Exception as e:
            lab.log(f"Error loading model: {e}")
            lab.finish("Training failed - model loading error")
            return {"status": "error", "error": str(e)}

        lab.update_progress(40)

        # Set up SFTTrainer with wandb integration
        lab.log("Setting up SFTTrainer with wandb integration...")
        try:
            from trl import SFTTrainer, SFTConfig
            
            # SFTConfig with wandb reporting and automatic checkpoint saving
            training_args = SFTConfig(
                output_dir=training_config["output_dir"],
                num_train_epochs=training_config["_config"]["num_train_epochs"],
                per_device_train_batch_size=training_config["_config"]["batch_size"],
                gradient_accumulation_steps=training_config["_config"]["gradient_accumulation_steps"],
                learning_rate=training_config["_config"]["lr"],
                warmup_ratio=training_config["_config"]["warmup_ratio"],
                weight_decay=training_config["_config"]["weight_decay"],
                logging_steps=training_config["_config"]["logging_steps"],
                save_steps=training_config["_config"]["save_steps"],
                eval_steps=training_config["_config"]["eval_steps"],
                report_to=["wandb"],
                run_name=f"trl-test-{lab.job.id}",
                logging_dir=f"{training_config['output_dir']}/logs",
                remove_unused_columns=False,
                push_to_hub=False,
                dataset_text_field="text",  # Move dataset_text_field to SFTConfig
<<<<<<< HEAD
                resume_from_checkpoint=checkpoint if checkpoint else None,
                bf16=False,  # Disable bf16 for compatibility with older GPUs
=======
                # Enable automatic checkpoint saving
                save_total_limit=3,  # Keep only the last 3 checkpoints to save disk space
                save_strategy="steps",  # Save checkpoints every save_steps
                load_best_model_at_end=False,
>>>>>>> 1b7458ee
            )
            
            # Create custom callback for TransformerLab integration
            transformerlab_callback = LabCallback()
            
            trainer = SFTTrainer(
                model=model,
                args=training_args,
                train_dataset=dataset["train"],
                processing_class=tokenizer,
                callbacks=[transformerlab_callback],  # Add our custom callback
            )
            
            lab.log("✅ SFTTrainer created - wandb should be initialized automatically!")
            lab.log("🔍 Checking for wandb URL detection...")
            

        except Exception as e:
            lab.log(f"Error setting up SFTTrainer: {e}")
            lab.finish("Training failed - trainer setup error")
            return {"status": "error", "error": str(e)}

        lab.update_progress(60)

        # Start training - this is where wandb will be initialized if using SFTTrainer
        if quick_test:
            lab.log("🚀 Quick test mode: Initializing SFTTrainer and testing wandb detection...")
        else:
            lab.log("Starting training...")
            
        try:
            if 'trainer' in locals():
                # Real training with SFTTrainer
                if quick_test:
                    lab.log("✅ SFTTrainer initialized successfully...")
                    # Just test that wandb is initialized, don't actually train
                    lab.log("Quick test: Skipping actual training, just testing wandb URL detection")
                else:
                    # Training will automatically save checkpoints via the callback
                    trainer.train()
                    lab.log("✅ Training completed with SFTTrainer")
                    
<<<<<<< HEAD
                    # Save checkpoints and artifacts after full training
                    lab.log("Saving training checkpoints and artifacts...")
                    
                    # Save the last trainer checkpoint using lab.save_checkpoint
                    try:
                        from transformers.trainer_utils import get_last_checkpoint
                        import tarfile

                        last_ckpt = get_last_checkpoint(training_config["output_dir"])
                        if last_ckpt:
                            archive_path = os.path.join(training_config["output_dir"], os.path.basename(last_ckpt) + ".tar.gz")
                            with tarfile.open(archive_path, "w:gz") as tar:
                                tar.add(last_ckpt, arcname=os.path.basename(last_ckpt))

                            saved_checkpoint_path = lab.save_checkpoint(archive_path, os.path.basename(archive_path))
                            lab.log(f"Saved checkpoint: {saved_checkpoint_path}")
                        else:
                            lab.log("No checkpoint found")
                    except Exception as e:
                        lab.log(f"Error saving checkpoint: {e}")
=======
>>>>>>> 1b7458ee
                    
                    # Create 2 additional artifacts for full training
                    # Artifact 1: Training progress summary
                    progress_file = os.path.join(training_config["output_dir"], "training_progress_summary.json")
                    with open(progress_file, "w") as f:
                        f.write('{\n')
                        f.write('  "training_type": "SFTTrainer",\n')
                        f.write('  "total_epochs": 5,\n')
                        f.write('  "final_loss": 0.10,\n')
                        f.write('  "final_accuracy": 0.95,\n')
                        f.write(f'  "model_name": "{training_config["model_name"]}",\n')
                        f.write(f'  "dataset": "{training_config["dataset"]}",\n')
                        f.write(f'  "completed_at": "{datetime.now().isoformat()}"\n')
                        f.write('}\n')
                    
                    progress_artifact_path = lab.save_artifact(progress_file, "training_progress_summary.json")
                    lab.log(f"Saved training progress: {progress_artifact_path}")
                    
                    # Artifact 2: Model performance metrics
                    metrics_file = os.path.join(training_config["output_dir"], "model_performance_metrics.json")
                    with open(metrics_file, "w") as f:
                        f.write('{\n')
                        f.write('  "performance_metrics": {\n')
                        f.write('    "training_loss": [0.45, 0.37, 0.29, 0.21, 0.10],\n')
                        f.write('    "training_accuracy": [0.68, 0.76, 0.84, 0.91, 0.95],\n')
                        f.write('    "validation_loss": [0.48, 0.40, 0.32, 0.24, 0.12],\n')
                        f.write('    "validation_accuracy": [0.65, 0.73, 0.81, 0.88, 0.93]\n')
                        f.write('  },\n')
                        f.write('  "training_config": {\n')
                        f.write(f'    "learning_rate": {training_config["_config"]["lr"]},\n')
                        f.write(f'    "batch_size": {training_config["_config"]["batch_size"]},\n')
                        f.write(f'    "num_epochs": {training_config["_config"]["num_train_epochs"]},\n')
                        f.write(f'    "warmup_ratio": {training_config["_config"]["warmup_ratio"]}\n')
                        f.write('  }\n')
                        f.write('}\n')
                    
                    metrics_artifact_path = lab.save_artifact(metrics_file, "model_performance_metrics.json")
                    lab.log(f"Saved performance metrics: {metrics_artifact_path}")
            else:
                # Simulate training
                lab.log("Simulating training...")
                steps = 3 if quick_test else 10
                for i in range(steps):
                    sleep(0.5 if quick_test else 1)
                    lab.log(f"Training step {i + 1}/{steps}")
                    lab.update_progress(60 + (i + 1) * (30 // steps))
                    
                    # Save fake checkpoint every 2 steps
                    if (i + 1) % 2 == 0:
                        checkpoint_file = os.path.join(training_config["output_dir"], f"checkpoint_step_{i + 1}.txt")
                        with open(checkpoint_file, "w") as f:
                            f.write(f"Fake checkpoint for step {i + 1}\n")
                            f.write(f"Model state: step_{i + 1}\n")
                            f.write(f"Loss: {0.5 - (i + 1) * 0.1:.3f}\n")
                            f.write(f"Accuracy: {0.6 + (i + 1) * 0.1:.3f}\n")
                            f.write(f"Timestamp: {datetime.now()}\n")
                        
                        # Save checkpoint using lab facade
                        saved_checkpoint_path = lab.save_checkpoint(checkpoint_file, f"step_{i + 1}_checkpoint.txt")
                        lab.log(f"Saved checkpoint: {saved_checkpoint_path}")
                        
                        # Save some fake artifacts
                        artifact_file = os.path.join(training_config["output_dir"], f"training_metrics_step_{i + 1}.json")
                        with open(artifact_file, "w") as f:
                            f.write('{\n')
                            f.write(f'  "step": {i + 1},\n')
                            f.write(f'  "loss": {0.5 - (i + 1) * 0.1:.3f},\n')
                            f.write(f'  "accuracy": {0.6 + (i + 1) * 0.1:.3f},\n')
                            f.write(f'  "learning_rate": {training_config["_config"]["lr"]},\n')
                            f.write(f'  "batch_size": {training_config["_config"]["batch_size"]},\n')
                            f.write(f'  "timestamp": "{datetime.now().isoformat()}"\n')
                            f.write('}\n')
                        
                        # Save artifact using lab facade
                        saved_artifact_path = lab.save_artifact(artifact_file, f"metrics_step_{i + 1}.json")
                        lab.log(f"Saved artifact: {saved_artifact_path}")
                    
                    # Log some fake metrics to wandb if available
                    try:
                        import wandb
                        if wandb.run is not None:
                            fake_loss = 0.5 - (i + 1) * 0.1
                            fake_accuracy = 0.6 + (i + 1) * 0.1
                            wandb.log({
                                "train/loss": fake_loss,
                                "train/accuracy": fake_accuracy,
                                "step": i + 1
                            })
                            lab.log(f"📈 Logged metrics to wandb: loss={fake_loss:.3f}, accuracy={fake_accuracy:.3f}")
                    except Exception:
                        pass
                        
        except Exception as e:
            lab.log(f"Error during training: {e}")
            # Continue to check for wandb URL even if training fails

        lab.update_progress(90)

        # Calculate training time
        end_time = datetime.now()
        training_duration = end_time - start_time
        lab.log(f"Training completed in {training_duration}")
        
        # Save final artifacts
        final_model_file = os.path.join(training_config["output_dir"], "final_model_summary.txt")
        with open(final_model_file, "w") as f:
            f.write("Final Model Summary\n")
            f.write("==================\n")
            f.write(f"Training Duration: {training_duration}\n")
            f.write("Final Loss: 0.15\n")
            f.write("Final Accuracy: 0.92\n")
            f.write(f"Model: {training_config['model_name']}\n")
            f.write(f"Dataset: {training_config['dataset']}\n")
            f.write(f"Completed at: {end_time}\n")
        
        # Save final model as artifact
        final_model_path = lab.save_artifact(final_model_file, "final_model_summary.txt")
        lab.log(f"Saved final model summary: {final_model_path}")
        
        # Save training configuration as artifact
        config_file = os.path.join(training_config["output_dir"], "training_config.json")
        import json
        with open(config_file, "w") as f:
            json.dump(training_config, f, indent=2)
        
        config_artifact_path = lab.save_artifact(config_file, "training_config.json")
        lab.log(f"Saved training config: {config_artifact_path}")
        
        # Save the trained model
        model_dir = os.path.join(training_config["output_dir"], "final_model")
        os.makedirs(model_dir, exist_ok=True)
        
        # Create dummy model files to simulate a saved model
        with open(os.path.join(model_dir, "config.json"), "w") as f:
            f.write('{"model": "SmolLM-135M-Instruct", "params": 135000000}')
        with open(os.path.join(model_dir, "pytorch_model.bin"), "w") as f:
            f.write("dummy binary model data")
        
        saved_path = lab.save_model(model_dir, name="trained_model")
        lab.log(f"✅ Model saved to job models directory: {saved_path}")
        
        # Get the captured wandb URL from job data for reporting
        job_data = lab.job.get_job_data()
        captured_wandb_url = job_data.get("wandb_run_url", "None")
        lab.log(f"📋 Final wandb URL stored in job data: {captured_wandb_url}")
        
        # Finish wandb run if it was initialized
        try:
            import wandb
            if wandb.run is not None:
                wandb.finish()
                lab.log("✅ Wandb run finished")
        except Exception:
            pass
        
        print("Complete")

        # Complete the job in TransformerLab via facade
        lab.finish("Training completed successfully with SFTTrainer")

        return {
            "status": "success",
            "job_id": lab.job.id,
            "duration": str(training_duration),
            "output_dir": training_config["output_dir"],
            "saved_model_path": saved_path,
            "wandb_url": captured_wandb_url,
            "trainer_type": "SFTTrainer" if 'trainer' in locals() else "simulated",
            "mode": "quick_test" if quick_test else "full_training",
            "gpu_used": os.environ.get('CUDA_VISIBLE_DEVICES', 'all'),
        }

    except KeyboardInterrupt:
        lab.error("Stopped by user or remotely")
        return {"status": "stopped", "job_id": lab.job.id}

    except Exception as e:
        error_msg = str(e)
        print(f"Training failed: {error_msg}")

        import traceback
        traceback.print_exc()
        lab.error(error_msg)
        return {"status": "error", "job_id": lab.job.id, "error": error_msg}


if __name__ == "__main__":
    
    parser = argparse.ArgumentParser(description="Train a model with optional checkpoint resume.")
    parser.add_argument("--quick-training", action="store_true", help="Run in quick test mode")
    parser.add_argument("--resume_from_checkpoint", type=str, help="Path to checkpoint to resume from")
    
    args = parser.parse_args()
    
    quick_test = args.quick_training
    checkpoint = args.resume_from_checkpoint
    
    if quick_test:
        print("🚀 Running quick test mode...")
    else:
        print("🚀 Running full training mode...")
    
    if checkpoint:
        print(f"📁 Resuming from checkpoint: {checkpoint}")

    result = train_with_trl(quick_test=quick_test, checkpoint=checkpoint)
    print("Training result:", result)<|MERGE_RESOLUTION|>--- conflicted
+++ resolved
@@ -17,9 +17,6 @@
 login(token=os.getenv("HF_TOKEN"))
 
 
-<<<<<<< HEAD
-def train_with_trl(quick_test=True, checkpoint=None):
-=======
 class LabCallback(TrainerCallback):
     """Custom callback to update TransformerLab progress and save checkpoints"""
     
@@ -85,7 +82,6 @@
 
 
 def train_with_trl(quick_test=True):
->>>>>>> 1b7458ee
     """Training function using HuggingFace SFTTrainer with automatic wandb detection
     
     Args:
@@ -219,15 +215,12 @@
                 remove_unused_columns=False,
                 push_to_hub=False,
                 dataset_text_field="text",  # Move dataset_text_field to SFTConfig
-<<<<<<< HEAD
                 resume_from_checkpoint=checkpoint if checkpoint else None,
                 bf16=False,  # Disable bf16 for compatibility with older GPUs
-=======
                 # Enable automatic checkpoint saving
                 save_total_limit=3,  # Keep only the last 3 checkpoints to save disk space
                 save_strategy="steps",  # Save checkpoints every save_steps
                 load_best_model_at_end=False,
->>>>>>> 1b7458ee
             )
             
             # Create custom callback for TransformerLab integration
@@ -270,29 +263,6 @@
                     trainer.train()
                     lab.log("✅ Training completed with SFTTrainer")
                     
-<<<<<<< HEAD
-                    # Save checkpoints and artifacts after full training
-                    lab.log("Saving training checkpoints and artifacts...")
-                    
-                    # Save the last trainer checkpoint using lab.save_checkpoint
-                    try:
-                        from transformers.trainer_utils import get_last_checkpoint
-                        import tarfile
-
-                        last_ckpt = get_last_checkpoint(training_config["output_dir"])
-                        if last_ckpt:
-                            archive_path = os.path.join(training_config["output_dir"], os.path.basename(last_ckpt) + ".tar.gz")
-                            with tarfile.open(archive_path, "w:gz") as tar:
-                                tar.add(last_ckpt, arcname=os.path.basename(last_ckpt))
-
-                            saved_checkpoint_path = lab.save_checkpoint(archive_path, os.path.basename(archive_path))
-                            lab.log(f"Saved checkpoint: {saved_checkpoint_path}")
-                        else:
-                            lab.log("No checkpoint found")
-                    except Exception as e:
-                        lab.log(f"Error saving checkpoint: {e}")
-=======
->>>>>>> 1b7458ee
                     
                     # Create 2 additional artifacts for full training
                     # Artifact 1: Training progress summary
